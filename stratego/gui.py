--- conflicted
+++ resolved
@@ -4,16 +4,9 @@
 presented to the user.
 '''
 
-<<<<<<< HEAD
-from random import randint
-import tkinter as tk
-from typing import Optional, List, Callable, Tuple, Dict, Literal
-from PIL import Image, ImageTk
-=======
 from random import shuffle
 import tkinter as tk
 from typing import Optional, List, Callable, Tuple, Dict, Literal
->>>>>>> 0c7ec16a
 import stratego.board as b
 import stratego.network as n
 import stratego.pieces as p
@@ -90,32 +83,16 @@
 
         # TK root object; This is the screen we write in.
         self.__root: tk.Tk = tk.Tk()
-<<<<<<< HEAD
-        self.__root.configure(bg='white')
-        self.__root.option_add('*Background', 'white')
-        self.__root.option_add('*Font', 'Times 16')
-        self.__root.geometry("448x448")
-=======
 
         # Global configuration options.
         self.__root.configure(bg='white')
         self.__root.option_add('*Background', 'white')
         self.__root.option_add('*Font', 'Times 16')
         # self.__root.geometry("448x448")
->>>>>>> 0c7ec16a
 
         # Game management objects
         self.__board: b.Board = b.Board.get_instance()
         self.__networking: n.StrategoNetworker = n.StrategoNetworker()
-<<<<<<< HEAD
-        self.__title: str = 'Stratego'
-
-        self.__color: Literal['BLUE', 'RED'] = 'RED'
-
-        self.__keybindings: List[str] = []
-        self.__image_cache: Dict[str, tk.PhotoImage] = {}
-=======
->>>>>>> 0c7ec16a
 
         # Game state objects
         self.__title: str = 'Stratego'
@@ -131,14 +108,10 @@
         # This keybinding is not tracked and thus not erased
         self.__root.bind('q', lambda _: self.__quit())
 
-<<<<<<< HEAD
-        self.__root.title(self.__title)
-=======
         # Set title
         self.__root.title(self.__title)
 
         # Initiate game
->>>>>>> 0c7ec16a
         self.__home_screen()
 
     def __get_image(self, piece: b.Square) -> tk.PhotoImage:
@@ -159,26 +132,11 @@
                 if piece.color != self.__color:
                     path = f'stratego/images/{piece.color}_blank.png'
 
-<<<<<<< HEAD
-                try:
-                    return f'stratego/images/{piece.color}_{repr(piece)}.png'
-                except TypeError:
-                    return f'stratego/images/{piece.color}_blank.png'
-
-        return 'stratego/images/blank.png'
-
-    def __get_image(self, path: str) -> tk.PhotoImage:
-        '''
-        :param path: The path to load the image from.
-        :returns: A tk-compatible version of that image.
-        '''
-=======
                 else:
                     try:
                         path = f'stratego/images/{piece.color}_{repr(piece)}.png'
                     except TypeError:
                         path = f'stratego/images/{piece.color}_blank.png'
->>>>>>> 0c7ec16a
 
         if path not in self.__image_cache:
             raw: tk.PhotoImage = tk.PhotoImage(file=path)
@@ -229,49 +187,6 @@
                           height=32).pack(side='left')
             row.pack()
 
-<<<<<<< HEAD
-    def __board_setup_callback(self, x: int, y: int) -> None:
-        '''
-        This is a callback function for board buttons. This is
-        used for setting up the board.
-
-        :param x: The x-coord of the board button pressed.
-        :param y: The y-coord of the board button pressed.
-        '''
-
-        # Red is able to place pieces in the TOP 4 rows
-        if self.__color == 'RED':
-            if y not in range(0, 4) or self.__board.get(x, y) is not None:
-                print('Invalid placement!')
-                return
-
-        # Blue is able to place pieces in the BOTTOM 4 rows
-        else:
-            if y not in range(6, 10) or self.__board.get(x, y) is not None:
-                print('Invalid placement!')
-                return
-
-        self.__board.set_piece(x, y, self.__left_to_place.pop(0))
-
-        # If done w/ setup, continue to play
-        if len(self.__left_to_place) == 0:
-
-            if self.__color == 'RED':
-                self.__your_turn_screen()
-
-            else:
-                their_board, _ = self.__networking.recv_game()
-                for y in range(6, 10):
-                    for x in range(0, 10):
-                        their_board.set_piece(x, y, self.__board.get(x, y))
-                self.__board = their_board
-
-                self.__your_turn_screen()
-
-            return
-
-        self.__setup_screen()
-=======
     def __bind(self, sequence: str, event: Callable[[], None]) -> None:
         '''
         Bind the given sequence to the given callable. The
@@ -309,7 +224,6 @@
 
         # Empty widget to maintain width
         tk.Label(self.__root, height=0, width=25).pack()
->>>>>>> 0c7ec16a
 
     def __home_screen(self) -> None:
         '''
@@ -318,11 +232,7 @@
 
         self.__clear()
 
-<<<<<<< HEAD
-        tk.Label(self.__root, text='Stratego\n\n').pack()
-=======
         tk.Label(self.__root, text='\nStratego\n\n').pack()
->>>>>>> 0c7ec16a
 
         tk.Button(self.__root,
                   text='Host Game',
@@ -364,44 +274,6 @@
                   text='Quit',
                   command=self.__quit).pack()
 
-<<<<<<< HEAD
-    def __bind(self, sequence: str, event: Callable[[], None]) -> None:
-        '''
-        Bind the given sequence to the given callable. The
-        callable will be passed no arguments. Any keybinding
-        registered in this way will be erased by the clear()
-        method.
-        '''
-
-        self.__root.bind(sequence, lambda _: event())
-        self.__keybindings.append(sequence)
-
-    def __quit(self) -> None:
-        '''
-        Button callback function for quitting the app.
-        '''
-
-        self.__root.destroy()
-
-    def __clear(self) -> None:
-        '''
-        Destroy all children and free all registered
-        keybindings.
-        '''
-
-        # Destroy all children
-        for child in self.__root.winfo_children():
-            child.destroy()  # Metal
-
-        # Unbind all keybindings registered herein
-        for key in self.__keybindings:
-            self.__root.unbind(key)
-
-        # Set title
-        self.__root.title(self.__title)
-
-=======
->>>>>>> 0c7ec16a
     def __host_game_screen(self) -> None:
         '''
         The screen which allows you to initiate hosting a game.
@@ -432,17 +304,10 @@
             port_str: str = port.get()
             if port_str == '':
                 port_str = '12345'
-<<<<<<< HEAD
 
             port_int: int = int(port_str)
             password: str = ''
 
-=======
-
-            port_int: int = int(port_str)
-            password: str = ''
-
->>>>>>> 0c7ec16a
             while password == '':
                 try:
                     password = self.__networking.host_game(ip_str, port_int)
@@ -454,11 +319,7 @@
             self.__clear()
             tk.Label(self.__root,
                      text=f'IP: {ip_str}\nPort: {port_int}\n'
-<<<<<<< HEAD
-                     + f'Password: {password}').pack()
-=======
                           + f'Password: {password}').pack()
->>>>>>> 0c7ec16a
             tk.Label(self.__root, text='Waiting for other player...').pack()
             self.__root.update()
 
@@ -544,116 +405,6 @@
         Sets up the self.__left_to_place variable, which is a
         list of all the pieces which have not yet been placed
         by this user.
-<<<<<<< HEAD
-        '''
-
-        # 6 Bombs
-        # 8 Scouts
-        # 5 Miners
-        # 1 Marshal
-        # 1 Spy
-        # 1 Flag
-        # 1x9
-        # 2x8
-        # 3x7
-        self.__left_to_place = ([p.Bomb(self.__color)] * 6
-                                + [p.Scout(self.__color)] * 8
-                                + [p.Miner(self.__color)] * 5
-                                + [p.Marshal(self.__color),
-                                   p.Spy(self.__color),
-                                   p.Flag(self.__color),
-                                   p.Troop(self.__color, 9),
-                                   p.Troop(self.__color, 8),
-                                   p.Troop(self.__color, 8)]
-                                + [p.Troop(self.__color, 7)] * 3
-                                + [p.Troop(self.__color, 6),
-                                   p.Troop(self.__color, 5),
-                                   p.Troop(self.__color, 4)] * 4)
-
-        # Setup other color placeholder pieces (these will be
-        # replaced when the networking kicks in)
-        is_blue: bool = self.__color == 'BLUE'
-        for x in range(0, 10):
-            for y in range(0 if is_blue else 6, 4 if is_blue else 10):
-                self.__board.set_piece(x,
-                                       y,
-                                       p.Bomb('RED' if
-                                              is_blue
-                                              else 'BLUE'))
-
-    def __setup_screen(self) -> None:
-        '''
-        The board setup screen.
-        '''
-
-        self.__clear()
-
-        tk.Label(self.__root, text='Click to place this piece:').pack()
-
-        image: tk.PhotoImage = self.__get_image(self.__piece_to_image_path(self.__left_to_place[0]))
-
-        tk.Button(self.__root,
-                  image=image,
-                  border=0,
-                  width=32,
-                  height=32).pack()
-
-        def randomize_all() -> None:
-            '''
-            Randomizes all remaining pieces
-            '''
-
-            m: int = -1
-
-            # Temp value is erased before used
-            i: p.Piece = p.Bomb(self.__color)
-
-            for x in range(0, 10):
-                if self.__color == 'RED':
-                    for y in range(0, 4):
-                        if self.__board.get(x, y) is None:
-                            m = randint(0, len(self.__left_to_place) - 1)
-                            i = self.__left_to_place.pop(m)
-                            self.__board.set_piece(x, y, i)
-
-                else:
-                    for y in range(6, 10):
-                        if self.__board.get(x, y) is None:
-                            m = randint(0, len(self.__left_to_place) - 1)
-                            i = self.__left_to_place.pop(m)
-                            self.__board.set_piece(x, y, i)
-
-                self.__setup_screen()
-
-        tk.Button(self.__root,
-                  text='Randomize all',
-                  command=randomize_all).pack()
-
-        self.__display_board(self.__board_setup_callback)
-
-    def __board_movement_callback(self, x: int, y: int) -> None:
-        '''
-        This is a callback function for board buttons. The first
-        time it is called, it loads into self.__from_selection.
-        The second time, it loads into self.__to_selection and
-        calls the given callback function. Then, it resets its
-        member variables.
-
-        :param x: The x-coord of the board button pressed.
-        :param y: The y-coord of the board button pressed.
-        '''
-
-        if self.__from_selection is None:
-            self.__from_selection = (x, y)
-            return
-
-        self.__to_selection = (x, y)
-
-        self.__check_move()
-
-        self.__from_selection = None
-        self.__to_selection = None
-=======
         '''
 
         # Fetch all pieces
@@ -775,7 +526,6 @@
                   command=self.__randomize_all).pack()
 
         self.__display_board(board_setup_callback)
->>>>>>> 0c7ec16a
 
     def __your_turn_screen(self) -> None:
         '''
@@ -823,16 +573,9 @@
         # Check validity
         try:
 
-<<<<<<< HEAD
-            print(f'{self.__from_selection} -> {self.__to_selection}')
-
-=======
->>>>>>> 0c7ec16a
             state = self.__board.move(self.__color,
                                       self.__from_selection,
                                       self.__to_selection)
-
-            print(f'Set to: {self.__board.get(self.__to_selection[0], self.__to_selection[1])}')
 
         except b.InvalidMoveError:
             print('Invalid move')
@@ -863,13 +606,8 @@
             self.__clear()
             tk.Label(self.__root, text='Thier turn; Waiting.').pack()
 
-<<<<<<< HEAD
-        # Wait for move recv
-        self.__board, state = self.__networking.recv_game()
-=======
             self.__display_board(lambda _, __: None)
             self.__root.update()
->>>>>>> 0c7ec16a
 
             # Wait for move recv
             self.__board, state = self.__networking.recv_game()
@@ -887,8 +625,6 @@
         except ValueError:
             self.__error_screen()
 
-        self.__your_turn_screen()
-
     def __win_screen(self) -> None:
         '''
         Shown when our player wins.
