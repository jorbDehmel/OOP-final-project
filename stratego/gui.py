'''
Defines a Stratego GUI using tkinter. This class should
aggregate the board and networking. This is what should be
presented to the user.
'''

from random import shuffle
import tkinter as tk
from typing import Optional, List, Callable, Tuple, Dict, Literal
import stratego.board as b
import stratego.network as n
import stratego.pieces as p


def resize_image(img: tk.PhotoImage, w: int, h: int) -> tk.PhotoImage:
    '''
    Resizes a tk.PhotoImage object.
    :param img: The image to resize.
    :param w: The desired width.
    :param h: The desired height.
    :returns: The resized image.
    '''

    old_w = img.width()
    old_h = img.height()

    out: tk.PhotoImage = tk.PhotoImage(width=w, height=h)

    if old_w and old_h:
        for x in range(w):
            for y in range(h):
                old_x: int = int(x * old_w / w)
                old_y: int = int(y * old_h / h)

                result = img.get(old_x, old_y)
                rgb: str = f'#{hex(result[0])[2:]}{hex(result[1])[2:]}' + \
                           f'{hex(result[2])[2:]}'

                out.put(rgb, (x, y))
                out.transparency_set(x, y, img.transparency_get(old_x, old_y))

    return out


class StrategoGUI:
    '''
    An aggregate singleton class which encompasses the board,
    GUI, and networking of a Stratego game.
    '''

    __INSTANCE: Optional['StrategoGUI'] = None
    _BUTTON_SIZE: int = 32

    @classmethod
    def get_instance(cls) -> 'StrategoGUI':
        '''
        Returns the instance of this class, instantiating if
        none already exist.

        :returns: The instance of this singleton class.
        '''

        if cls.__INSTANCE is None:
            cls.__INSTANCE = StrategoGUI()

        return cls.__INSTANCE

    def __init__(self) -> None:
        '''
        Initialize the GUI window, given that none already
        exist.
        '''

        assert type(self).__INSTANCE is None, 'Cannot reinstantiate singleton'

        # TK root object; This is the screen we write in.
        self.__root: tk.Tk = tk.Tk()

        # Global configuration options.
        self.__root.configure(bg='white')
        self.__root.option_add('*Background', 'white')
        self.__root.option_add('*Font', 'Times 16')
        self.__root.geometry("448x448")

        # Game management objects
        self.__board: b.Board = b.Board.get_instance()
        self.__networking: n.StrategoNetworker = n.StrategoNetworker()

        # Game state objects
        self.__title: str = 'Stratego'
        self.__color: Literal['BLUE', 'RED'] = 'RED'
        self.__from_selection: Optional[Tuple[int, int]] = None
        self.__to_selection: Optional[Tuple[int, int]] = None
        self.__left_to_place: List[p.Piece] = []

        # Internal optimizations and bookkeeping
        self.__keybindings: List[str] = []
        self.__image_cache: Dict[str, tk.PhotoImage] = {}

        # This keybinding is not tracked and thus not erased
        self.__root.bind('q', lambda _: self.__quit())

        # Set title
        self.__root.title(self.__title)

        # Initiate game
        self.__home_screen()

    def __get_image(self, piece: b.Square) -> tk.PhotoImage:
        '''
        :param piece: The piece to load the image from.
        :returns: A tk-compatible version of that image.
        '''

        path: str = 'stratego/images/blank.png'

        if piece is not None:

            if isinstance(piece, b.LakeSquare):
                path = 'stratego/images/lake.png'

            elif isinstance(piece, p.Piece):

                if piece.color != self.__color:
                    path = f'stratego/images/{piece.color}_blank.png'

<<<<<<< Updated upstream
                try:
                    path = f'stratego/images/{piece.color}_{repr(piece)}.png'
                except TypeError:
<<<<<<< HEAD
                    return f'stratego/images/{piece.color}_blank.png'

        return 'stratego/images/blank.png'

    def __get_image(self, path: str) -> tk.PhotoImage:
        '''
        :param path: The path to load the image from.
        :returns: A tk-compatible version of that image.
        '''
=======
                else:
                    try:
                        path = f'stratego/images/{piece.color}_{repr(piece)}.png'
                    except TypeError:
                        path = f'stratego/images/{piece.color}_blank.png'
>>>>>>> Stashed changes
=======
                    path = f'stratego/images/{piece.color}_blank.png'
>>>>>>> 5d1d4b4b

        if path not in self.__image_cache:
            raw: tk.PhotoImage = tk.PhotoImage(file=path)
            self.__image_cache[path] = resize_image(raw, self._BUTTON_SIZE, self._BUTTON_SIZE)

        return self.__image_cache[path]

    def __display_board(self,
                        callback: Callable[[int, int], None]) -> None:
        '''
        Packs the board onto the end of the current screen. This
        does NOT clear the screen!

        :param callback: The function which button presses will
            call.
        '''

        class Ret:
            '''
            An internal callable class for board button
            callbacks.
            '''

            def __init__(self,
                         x: int,
                         y: int,
                         c: Callable[[int, int], None]) -> None:
                self.__x = x
                self.__y = y
                self.__c = c

            def __call__(self) -> None:
                self.__c(self.__x, self.__y)

        for y in range(self.__board.height - 1, -1, -1):

            row: tk.Frame = tk.Frame(self.__root)

            for x in range(self.__board.width):

                image: tk.PhotoImage = self.__get_image(self.__board.get(x, y))

                tk.Button(row,
                          command=Ret(x, y, callback),
                          image=image,
                          border=0,
                          width=32,
                          height=32).pack(side='left')
            row.pack()

    def __bind(self, sequence: str, event: Callable[[], None]) -> None:
        '''
        Bind the given sequence to the given callable. The
        callable will be passed no arguments. Any keybinding
        registered in this way will be erased by the clear()
        method.
        '''

        self.__root.bind(sequence, lambda _: event())
        self.__keybindings.append(sequence)

    def __quit(self) -> None:
        '''
        Button callback function for quitting the app.
        '''

        self.__root.destroy()

    def __clear(self) -> None:
        '''
        Destroy all children and free all registered
        keybindings.
        '''

        # Destroy all children
        for child in self.__root.winfo_children():
            child.destroy()  # Metal

        # Unbind all keybindings registered herein
        for key in self.__keybindings:
            self.__root.unbind(key)

        # Set title
        self.__root.title(self.__title)

    def __home_screen(self) -> None:
        '''
        The host/connect screen of the app.
        '''

        self.__clear()

        tk.Label(self.__root, text='\nStratego\n\n').pack()

        tk.Button(self.__root,
                  text='Host Game',
                  command=self.__host_game_screen).pack()
        tk.Button(self.__root,
                  text='Join Game',
                  command=self.__join_game_screen).pack()

        tk.Button(self.__root, text='Info', command=self.__info_screen).pack()
        tk.Button(self.__root, text='Quit', command=self.__quit).pack()

        # Permanent keybindings
        self.__bind('h', self.__host_game_screen)
        self.__bind('j', self.__join_game_screen)

        self.__root.mainloop()

    def __info_screen(self) -> None:
        '''
        The information screen.
        '''

        self.__clear()

        tk.Label(self.__root,
                 text='2024\nN Barnaik, J Dehmel, K Eckhart').pack()
        tk.Label(self.__root,
                 text='This software was developed as\n' +
                      'an exercise, and the authors lay\n' +
                      'no claim to the copyright of\n' +
                      'Stratego. This software is not\n' +
                      'to be used commercially.'
                 ).pack()

        tk.Button(self.__root,
                  text='Home',
                  command=self.__home_screen).pack()
        tk.Button(self.__root,
                  text='Quit',
                  command=self.__quit).pack()

    def __host_game_screen(self) -> None:
        '''
        The screen which allows you to initiate hosting a game.
        '''

        # Clear screen
        self.__clear()

        # Build form fields
        tk.Label(self.__root, text='IP:').pack()
        ip: tk.Entry = tk.Entry(self.__root)
        ip.pack()

        tk.Label(self.__root, text='Port:').pack()
        port: tk.Entry = tk.Entry(self.__root)
        port.pack()

        def host_game_callback() -> None:
            '''
            Host a game
            '''

            # Extract fields
            ip_str: str = ip.get()
            if ip_str == '':
                ip_str = '127.0.0.1'

            port_str: str = port.get()
            if port_str == '':
                port_str = '12345'

            port_int: int = int(port_str)
            password: str = ''

            while password == '':
                try:
                    password = self.__networking.host_game(ip_str, port_int)
                except OSError:
                    port_int += 1
                    password = ''

            # Display waiting text
            self.__clear()
            tk.Label(self.__root,
                     text=f'IP: {ip_str}\nPort: {port_int}\n'
                          + f'Password: {password}').pack()
            tk.Label(self.__root, text='Waiting for other player...').pack()
            self.__root.update()

            # Make API call and wait
            self.__networking.host_wait_for_join()

            # When API call is done, advance to next screen
            self.__color = 'RED'

            self.__setup_left_to_place()
            self.__setup_screen()

        tk.Button(self.__root,
                  text='Host This Game',
                  command=host_game_callback).pack()
        self.__bind('<Return>', host_game_callback)

    def __join_game_screen(self) -> None:
        '''
        The screen which allows you to join an existing game.
        '''

        # Clear screen
        self.__clear()

        # Build form fields
        tk.Label(self.__root, text='IP:').pack()
        ip: tk.Entry = tk.Entry(self.__root)
        ip.pack()

        tk.Label(self.__root, text='Port:').pack()
        port: tk.Entry = tk.Entry(self.__root)
        port.pack()

        tk.Label(self.__root, text='Password:').pack()
        password: tk.Entry = tk.Entry(self.__root)
        password.pack()

        def join_game_callback() -> None:
            '''
            Join a game
            '''

            # Extract fields
            password_str: str = password.get()

            if password_str == '':
                return

            ip_str: str = ip.get()
            if ip_str == '':
                ip_str = '127.0.0.1'

            port_str: str = port.get()
            if port_str == '':
                port_str = '12345'

            port_int: int = int(port_str)

            # Make API call and wait
            result: int = self.__networking.join_game(ip_str,
                                                      port_int,
                                                      password_str)

            if result == 0:
                # When API call is done, advance to next screen
                self.__color = 'BLUE'

                self.__setup_left_to_place()
                self.__setup_screen()

            else:
                tk.Label(self.__root,
                         text=f'Failed to connect (code: {result}).').pack()

        tk.Button(self.__root,
                  text='Join This Game',
                  command=join_game_callback).pack()
        self.__bind('<Return>', join_game_callback)

    def __setup_left_to_place(self) -> None:
        '''
        Sets up the self.__left_to_place variable, which is a
        list of all the pieces which have not yet been placed
        by this user.
        '''

<<<<<<< HEAD
        # 6 Bombs
        # 8 Scouts
        # 5 Miners
        # 1 Marshal
        # 1 Spy
        # 1 Flag
        # 1x9
        # 2x8
        # 3x7
        self.__left_to_place = ([p.Bomb(self.__color)] * 6
                                + [p.Scout(self.__color)] * 8
                                + [p.Miner(self.__color)] * 5
                                + [p.Marshal(self.__color),
                                   p.Spy(self.__color),
                                   p.Flag(self.__color),
                                   p.Troop(self.__color, 9),
                                   p.Troop(self.__color, 8),
                                   p.Troop(self.__color, 8)]
                                + [p.Troop(self.__color, 7)] * 3
                                + [p.Troop(self.__color, 6),
                                   p.Troop(self.__color, 5),
                                   p.Troop(self.__color, 4)] * 4)

<<<<<<< Updated upstream
        # Setup other color placeholder pieces (these will be
        # replaced when the networking kicks in)
        is_blue: bool = self.__color == 'BLUE'
        for x in range(0, 10):
            for y in range(0 if is_blue else 6, 4 if is_blue else 10):
                self.__board.set_piece(x,
                                       y,
                                       p.Bomb('RED' if
                                              is_blue
                                              else 'BLUE'))
=======
        # Setup other color placeholder pieces
        if self.__color == 'BLUE':
            self.__board.fill((0, 0), (10, 4), p.Bomb('RED'))
        else:
            self.__board.fill((0, 6), (10, 10), p.Bomb('BLUE'))

    def __randomize_all(self) -> None:
        '''
        Randomizes all remaining pieces
        '''

        shuffle(self.__left_to_place)

        if self.__color == 'RED':
            self.__board.fill((0, 0),
                              (10, 4),
                              lambda _, __: self.__left_to_place.pop())
            self.__your_turn_screen()

        else:
            self.__board.fill((0, 6),
                              (10, 10),
                              lambda _, __: self.__left_to_place.pop())

            self.__clear()
            tk.Label(self.__root, text='Waiting...').pack()
            self.__root.update()

            their_board, _ = self.__networking.recv_game()
            for y in range(6, 10):
                for x in range(0, 10):
                    their_board.set_piece(x, y, self.__board.get(x, y))
            self.__board = their_board

            self.__your_turn_screen()
>>>>>>> Stashed changes
=======
        # Fetch all pieces
        self.__left_to_place = self.__board.all_pieces(self.__color)
>>>>>>> 5d1d4b4b

        # Setup other color placeholder pieces
        if self.__color == 'BLUE':
            self.__board.fill((0, 0), (10, 5), p.Bomb('RED'))
        else:
            self.__board.fill((0, 6), (10, 10), p.Bomb('BLUE'))

    def __randomize_all(self) -> None:
        '''
        Randomizes all remaining pieces
        '''

        shuffle(self.__left_to_place)

        if self.__color == 'RED':
            self.__board.fill((0, 0),
                              (4, 10),
                              lambda _, __: self.__left_to_place.pop())
            self.__your_turn_screen()

        else:
            self.__board.fill((6, 0),
                              (10, 10),
                              lambda _, __: self.__left_to_place.pop())

            self.__clear()
            tk.Label(self.__root, text='Waiting...').pack()
            self.__root.update()

            their_board, _ = self.__networking.recv_game()
            for y in range(6, 10):
                for x in range(0, 10):
                    their_board.set_piece(x, y, self.__board.get(x, y))
            self.__board = their_board

            self.__your_turn_screen()

    def __setup_screen(self) -> None:
        '''
        The board setup screen.
        '''

        def board_setup_callback(x: int, y: int) -> None:
            '''
            This is a callback function for board buttons. This is
            used for setting up the board.

            :param x: The x-coord of the board button pressed.
            :param y: The y-coord of the board button pressed.
            '''

            # Red is able to place pieces in the TOP 4 rows
            if self.__color == 'RED':
                if y not in range(0, 4) or self.__board.get(x, y) is not None:
                    print('Invalid placement!')
                    return

            # Blue is able to place pieces in the BOTTOM 4 rows
            else:
                if y not in range(6, 10) or self.__board.get(x, y) is not None:
                    print('Invalid placement!')
                    return

            self.__board.set_piece(x, y, self.__left_to_place.pop(0))

            # If done w/ setup, continue to play
            if len(self.__left_to_place) == 0:

                if self.__color == 'RED':
                    self.__your_turn_screen()

                else:
                    their_board, _ = self.__networking.recv_game()
                    for y in range(6, 10):
                        for x in range(0, 10):
                            their_board.set_piece(x, y, self.__board.get(x, y))
                    self.__board = their_board

                    self.__your_turn_screen()

                return

            self.__setup_screen()

        self.__clear()

        tk.Label(self.__root, text='Click to place this piece:').pack()

        image: tk.PhotoImage = self.__get_image(self.__left_to_place[0])

        tk.Label(self.__root,
                 image=image,
                 border=0,
                 width=32,
                 height=32).pack()

        tk.Button(self.__root,
                  text='Randomize all',
                  command=self.__randomize_all).pack()

        self.__display_board(board_setup_callback)

    def __your_turn_screen(self) -> None:
        '''
        Screen allowing our player to make a move.
        '''

        def board_movement_callback(x: int, y: int) -> None:
            '''
            This is a callback function for board buttons. The first
            time it is called, it loads into self.__from_selection.
            The second time, it loads into self.__to_selection and
            calls the given callback function. Then, it resets its
            member variables.

            :param x: The x-coord of the board button pressed.
            :param y: The y-coord of the board button pressed.
            '''

<<<<<<< HEAD
<<<<<<< Updated upstream
        self.__display_board(self.__board_movement_callback)
=======
            :param x: The x-coord of the board button pressed.
            :param y: The y-coord of the board button pressed.
            '''

            if (self.__from_selection is None and
                    self.__board.get(x, y) is not None):
=======
            if self.__from_selection is None:
>>>>>>> 5d1d4b4b
                self.__from_selection = (x, y)
                return

            self.__to_selection = (x, y)

            self.__check_move()

            self.__from_selection = None
            self.__to_selection = None

        try:
            # Update screen
            self.__clear()
            tk.Label(self.__root, text='Your turn.').pack()

            self.__display_board(board_movement_callback)

        except ValueError:
            self.__error_screen()
<<<<<<< HEAD
>>>>>>> Stashed changes
=======
>>>>>>> 5d1d4b4b

    def __check_move(self) -> None:

        assert self.__from_selection
        assert self.__to_selection

        # Check validity
        try:

            state = self.__board.move(self.__color,
                                      self.__from_selection,
                                      self.__to_selection)

        except b.InvalidMoveError:
            print('Invalid move')
            self.__your_turn_screen()
            return

        # Send to other player
        self.__networking.send_game(self.__board, state)

        # Check game state
        if state == self.__color:
            self.__win_screen()

        elif state != 'GOOD':
            self.__lose_screen()

        else:
            self.__their_turn_screen()

    def __their_turn_screen(self) -> None:
        '''
        Waiting screen while the other player moves.
        '''

        try:

            # Update screen
            self.__clear()
            tk.Label(self.__root, text='Thier turn; Waiting.').pack()

            self.__display_board(lambda _, __: None)
            self.__root.update()

            # Wait for move recv
            self.__board, state = self.__networking.recv_game()

            # Check game state
            if state == self.__color:
                self.__win_screen()

            elif state != 'GOOD':
                self.__lose_screen()

            else:
                self.__your_turn_screen()

        except ValueError:
            self.__error_screen()

    def __win_screen(self) -> None:
        '''
        Shown when our player wins.
        '''

        self.__clear()

        self.__networking.close_game()

        tk.Label(self.__root,
                 image=self.__get_image(p.Flag(self.__color))).pack()

        tk.Label(self.__root, text='You win!').pack()

        tk.Button(self.__root,
                  text='Play Again',
                  command=self.__home_screen).pack()
        tk.Button(self.__root,
                  text='Quit',
                  command=self.__quit).pack()

    def __lose_screen(self) -> None:
        '''
        Shown when our player loses.
        '''

        self.__clear()

        self.__networking.close_game()

        tk.Label(self.__root,
                 image=self.__get_image(p.Bomb(self.__color))).pack()

        tk.Label(self.__root, text='You lose...').pack()

        tk.Button(self.__root,
                  text='Play Again',
                  command=self.__home_screen).pack()
        tk.Button(self.__root,
                  text='Quit',
                  command=self.__quit).pack()

    def __error_screen(self) -> None:
        '''
        Shown when an error occurs (IE when the other user drops
        out unexpectedly).
        '''

        self.__clear()

        self.__networking.close_game()

        tk.Label(self.__root, text='Error: Connection terminated.').pack()

        tk.Button(self.__root,
                  text='Play Again',
                  command=self.__home_screen).pack()
        tk.Button(self.__root,
                  text='Quit',
                  command=self.__quit).pack()<|MERGE_RESOLUTION|>--- conflicted
+++ resolved
@@ -124,30 +124,11 @@
                 if piece.color != self.__color:
                     path = f'stratego/images/{piece.color}_blank.png'
 
-<<<<<<< Updated upstream
-                try:
-                    path = f'stratego/images/{piece.color}_{repr(piece)}.png'
-                except TypeError:
-<<<<<<< HEAD
-                    return f'stratego/images/{piece.color}_blank.png'
-
-        return 'stratego/images/blank.png'
-
-    def __get_image(self, path: str) -> tk.PhotoImage:
-        '''
-        :param path: The path to load the image from.
-        :returns: A tk-compatible version of that image.
-        '''
-=======
                 else:
                     try:
                         path = f'stratego/images/{piece.color}_{repr(piece)}.png'
                     except TypeError:
                         path = f'stratego/images/{piece.color}_blank.png'
->>>>>>> Stashed changes
-=======
-                    path = f'stratego/images/{piece.color}_blank.png'
->>>>>>> 5d1d4b4b
 
         if path not in self.__image_cache:
             raw: tk.PhotoImage = tk.PhotoImage(file=path)
@@ -415,42 +396,9 @@
         by this user.
         '''
 
-<<<<<<< HEAD
-        # 6 Bombs
-        # 8 Scouts
-        # 5 Miners
-        # 1 Marshal
-        # 1 Spy
-        # 1 Flag
-        # 1x9
-        # 2x8
-        # 3x7
-        self.__left_to_place = ([p.Bomb(self.__color)] * 6
-                                + [p.Scout(self.__color)] * 8
-                                + [p.Miner(self.__color)] * 5
-                                + [p.Marshal(self.__color),
-                                   p.Spy(self.__color),
-                                   p.Flag(self.__color),
-                                   p.Troop(self.__color, 9),
-                                   p.Troop(self.__color, 8),
-                                   p.Troop(self.__color, 8)]
-                                + [p.Troop(self.__color, 7)] * 3
-                                + [p.Troop(self.__color, 6),
-                                   p.Troop(self.__color, 5),
-                                   p.Troop(self.__color, 4)] * 4)
-
-<<<<<<< Updated upstream
-        # Setup other color placeholder pieces (these will be
-        # replaced when the networking kicks in)
-        is_blue: bool = self.__color == 'BLUE'
-        for x in range(0, 10):
-            for y in range(0 if is_blue else 6, 4 if is_blue else 10):
-                self.__board.set_piece(x,
-                                       y,
-                                       p.Bomb('RED' if
-                                              is_blue
-                                              else 'BLUE'))
-=======
+        # Fetch all pieces
+        self.__left_to_place = self.__board.all_pieces(self.__color)
+
         # Setup other color placeholder pieces
         if self.__color == 'BLUE':
             self.__board.fill((0, 0), (10, 4), p.Bomb('RED'))
@@ -472,47 +420,6 @@
 
         else:
             self.__board.fill((0, 6),
-                              (10, 10),
-                              lambda _, __: self.__left_to_place.pop())
-
-            self.__clear()
-            tk.Label(self.__root, text='Waiting...').pack()
-            self.__root.update()
-
-            their_board, _ = self.__networking.recv_game()
-            for y in range(6, 10):
-                for x in range(0, 10):
-                    their_board.set_piece(x, y, self.__board.get(x, y))
-            self.__board = their_board
-
-            self.__your_turn_screen()
->>>>>>> Stashed changes
-=======
-        # Fetch all pieces
-        self.__left_to_place = self.__board.all_pieces(self.__color)
->>>>>>> 5d1d4b4b
-
-        # Setup other color placeholder pieces
-        if self.__color == 'BLUE':
-            self.__board.fill((0, 0), (10, 5), p.Bomb('RED'))
-        else:
-            self.__board.fill((0, 6), (10, 10), p.Bomb('BLUE'))
-
-    def __randomize_all(self) -> None:
-        '''
-        Randomizes all remaining pieces
-        '''
-
-        shuffle(self.__left_to_place)
-
-        if self.__color == 'RED':
-            self.__board.fill((0, 0),
-                              (4, 10),
-                              lambda _, __: self.__left_to_place.pop())
-            self.__your_turn_screen()
-
-        else:
-            self.__board.fill((6, 0),
                               (10, 10),
                               lambda _, __: self.__left_to_place.pop())
 
@@ -610,19 +517,7 @@
             :param y: The y-coord of the board button pressed.
             '''
 
-<<<<<<< HEAD
-<<<<<<< Updated upstream
-        self.__display_board(self.__board_movement_callback)
-=======
-            :param x: The x-coord of the board button pressed.
-            :param y: The y-coord of the board button pressed.
-            '''
-
-            if (self.__from_selection is None and
-                    self.__board.get(x, y) is not None):
-=======
             if self.__from_selection is None:
->>>>>>> 5d1d4b4b
                 self.__from_selection = (x, y)
                 return
 
@@ -642,10 +537,6 @@
 
         except ValueError:
             self.__error_screen()
-<<<<<<< HEAD
->>>>>>> Stashed changes
-=======
->>>>>>> 5d1d4b4b
 
     def __check_move(self) -> None:
 
