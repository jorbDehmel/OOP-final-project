'''
This module defines the board class for an Object-Oriented
Stratego game.
'''

<<<<<<< HEAD
from typing import Union, List, Optional, Tuple, Literal
=======
from typing import Union, List, Optional, Tuple, Literal, Callable
>>>>>>> 0c7ec16a
import stratego.pieces as p


class LakeSquare:
    '''
    A lake square on a Stratego board. This may not be moved
    into, and never moves. This should be left as a unit class.
    '''


class InvalidMoveError(Exception):
    '''
    An error raised by attempting to make an invalid move in
    stratego. This should be left as a unit class.
    '''


# A square on a stratego board (via typedef)
Square = Optional[Union[p.Piece, LakeSquare]]


class Board:
    '''
    A Stratego board. This should be a singleton class which
    aggregates pieces.
    '''

    __INSTANCE: Optional['Board'] = None
    _WIDTH: int = 10
    _HEIGHT: int = 10

    @classmethod
    def get_instance(cls) -> 'Board':
        '''
        Returns the instance of this class, instantiating if
        necessary.
        :returns: The board.
        '''

        if cls.__INSTANCE is None:
            cls.__INSTANCE = Board()

        return cls.__INSTANCE

    def __init__(self) -> None:
        '''
        Constructs an empty Stratego board populated with the
        standard lake setup. This will be a 10x10 board.
        '''

        # Ensure singleton-ness
        if type(self).__INSTANCE is not None:
            raise ValueError('Cannot instantiate multiple boards!')

        type(self).__INSTANCE = self

        self._places: List[List[Square]] = []

        # For each row requested
        for _ in range(type(self)._HEIGHT):

            # Create a new temp row
            row_temp: List[Square] = [None for _ in range(type(self)._WIDTH)]

            # Append the created row
            self._places.append(row_temp)

        # Add "left" lake
        self._places[4][2] = LakeSquare()
        self._places[4][3] = LakeSquare()
        self._places[5][2] = LakeSquare()
        self._places[5][3] = LakeSquare()

        # Add "right" lake
        self._places[4][6] = LakeSquare()
        self._places[4][7] = LakeSquare()
        self._places[5][6] = LakeSquare()
        self._places[5][7] = LakeSquare()

    @staticmethod
    def all_pieces(color: Literal['RED', 'BLUE']) -> List[p.Piece]:
        '''
        Returns all 40 pieces which need to be placed at game
        setup.
        :returns: A list of all 40 needed pieces.
        '''

        return ([p.Bomb(color)] * 6
                + [p.Scout(color)] * 8
                + [p.Miner(color)] * 5
                + [p.Marshal(color),
                    p.Spy(color),
                    p.Flag(color),
                    p.Troop(color, 9),
                    p.Troop(color, 8),
                    p.Troop(color, 8)]
                + [p.Troop(color, 7)] * 3
                + [p.Troop(color, 6),
                    p.Troop(color, 5),
                    p.Troop(color, 4)] * 4)

    @property
    def height(self) -> int:
        '''
        :return: The board height.
        '''

        return self._HEIGHT

    @property
    def width(self) -> int:
        '''
        :return: The board width.
        '''

        return self._WIDTH

    def clear(self) -> None:
        '''
        Erase all pieces from the board.
        '''

        self.fill((0, 0), (self._WIDTH, self._HEIGHT), None)

    def fill(self,
             start: Tuple[int, int],
             end: Tuple[int, int],
             to: Union[Square, Callable[[int, int], Square]]) -> None:
        '''
        Sets every item in the given range to the given square.
        :param start: A 2-tuple for the starting (x, y).
        :param end: A 2-tuple for the ending (x, y).
        :param to: The item to set each square in the range to.
            This can also be a callable, in which case the
            object copied will be to(x, y) for each (x, y) in
            the range.
        '''

        if to is None or isinstance(to, (p.Piece, LakeSquare)):
            for y in range(start[1], end[1]):
                for x in range(start[0], end[0]):
                    self._places[y][x] = to

        else:
            for y in range(start[1], end[1]):
                for x in range(start[0], end[0]):
                    self._places[y][x] = to(x, y)

    def get(self, x: int, y: int) -> Square:
        '''
        Get the piece at the given point.

        :param x: The x position.
        :param y: The y position.
        '''

        if x >= self._WIDTH or y >= self._HEIGHT:
            return None

        if x < 0 or y < 0:
            return None

        return self._places[y][x]

    def set_piece(self, x: int, y: int, what: Square) -> None:
        '''
        Set the piece at the given point.

        :param x: The x position.
        :param y: The y position.
        :param what: The item to set.
        '''

        if x >= self._WIDTH or y >= self._HEIGHT:
            raise ValueError('Invalid dimension')

        if x < 0 or y < 0:
            raise ValueError('Invalid dimension')

        self._places[y][x] = what

    def move(self,
             color: Literal['BLUE', 'RED'],
             from_pair: Tuple[int, int],
             to_pair: Tuple[int, int]) -> Literal['RED', 'BLUE', 'GOOD']:
        '''
        Attempts to move from the given coordinates to the given
        coordinates. Raises error if the move is invalid. If
        the move was valid, updates the board accordingly.

        :param from_pair: The origin (x, y).
        :param to_pair: The destination (x, y).
        :returns: The game state.
        '''

        from_x, from_y = from_pair
        to_x, to_y = to_pair

        # This succeeding implies that temp is of type Piece
        if not self.__is_valid_move(from_x, from_y, to_x, to_y):
            raise InvalidMoveError('Failed to make move')

        s: Square = self._places[from_y][from_x]
        t: Square = self._places[to_y][to_x]
        if isinstance(s, p.Piece) and isinstance(t, p.Piece):

            # We have to put all this in the if statement due
            # to Python's stupid typing.

            mover: p.Piece = s
            defender: p.Piece = t

            if s.color != color:
                raise InvalidMoveError('Failed to make move')

            self._places[to_y][to_x] = mover.confront(defender)
            self._places[from_y][from_x] = None

            if isinstance(self._places[to_y][to_x], p.Flag):
                return color

            return 'GOOD'

        self._places[to_y][to_x] = self._places[from_y][from_x]
        self._places[from_y][from_x] = None
        return 'GOOD'

    @classmethod
    def __move_is_inside_board(cls,
                               from_x: int,
                               to_x: int,
                               from_y: int,
                               to_y: int) -> bool:
        '''
        Returns true if an only if the given parameters fall
        within the board.

        :param from_x: The origin x.
        :param to_x: The destination x.
        :param from_y: The origin y.
        :param to_y: The destination y.
        :returns: Whether the moves fall within the board.
        '''

        # Cannot move piece from outside board
        if cls._WIDTH < from_x or cls._WIDTH < to_x:
            return False

        # Cannot move piece to outside board
        if cls._HEIGHT < from_y or cls._HEIGHT < to_y:
            return False

        # Cannot move to negative index
        if from_x < 0 or to_x < 0 or from_y < 0 or to_y < 0:
            return False

        return True

    @staticmethod
    def __move_is_logical(from_x: int,
                          to_x: int,
                          from_y: int,
                          to_y: int) -> bool:
        '''
        Returns true if the move adheres to the general
        rules of stratego movement- Namely that you cannot
        move diagonally and you must move some amount.

        :param from_x: The origin x.
        :param to_x: The destination x.
        :param from_y: The origin y.
        :param to_y: The destination y.
        :returns: False if this move is invalid.
        '''

        # Cannot move diagonally
        if from_x != to_x and from_y != to_y:
            return False

        # Must move
        if from_x == to_x and from_y == to_y:
            return False

        return True

    @staticmethod
    def __types_are_legal(from_piece: Square, to_piece: Square) -> bool:
        '''
        Checks whether the types are legal.

        :param from_piece: The square to be moved.
        :param to_piece: The square to be moved onto.
        :returns: False if this move is invalid.
        '''

        # Cannot move nothing
        if from_piece is None:
            return False

        # Cannot move lake, bomb, or flag
        if isinstance(from_piece, (LakeSquare, p.Bomb, p.Flag)):
            return False

        # Cannot move into lake
        if isinstance(to_piece, LakeSquare):
            return False

        # Cannot move onto own piece
        if to_piece is not None and from_piece.color == to_piece.color:
            return False

        return True

    def __move_makes_sense_for_type(self,
                                    from_x: int,
                                    to_x: int,
                                    from_y: int,
                                    to_y: int) -> bool:
        '''
        Checks whether this move makes sense for this type.

        :returns: False if this move is invalid.
        '''

        # Cannot move a scout through other pieces
        if isinstance(self._places[from_y][from_x], p.Scout):

            # If moving in the x-direction
            if from_x - to_x != 0:
                x_step: int = 1 if to_x > from_x else -1

                for x in range(from_x + x_step, to_x, x_step):
                    if self._places[from_y][x] is not None:
                        return False

            # If moving in the y-direction
            else:
                y_step: int = 1 if to_y > from_y else -1

                for y in range(from_y + y_step, to_y, y_step):
                    if self._places[y][from_x] is not None:
                        return False

        # Cannot move a non-scout more than one square
        else:
            if abs(from_x - to_x) > 1:
                return False

            if abs(from_y - to_y) > 1:
                return False

        return True

    def __is_valid_move(self,
                        from_x: int,
                        from_y: int,
                        to_x: int,
                        to_y: int) -> bool:
        '''
        Returns true if the given move is valid, false
        otherwise.

        :returns: True if the move is valid, False otherwise.
        '''

        if not (self.__move_is_inside_board(from_x, to_x, from_y, to_y)
                and self.__move_is_logical(from_x, to_x, from_y, to_y)):
            return False

        from_piece: Square = self._places[from_y][from_x]
        to_piece: Square = self._places[to_y][to_x]

        # Final checks
        return (self.__types_are_legal(from_piece, to_piece)
                and self.__move_makes_sense_for_type(from_x,
                to_x, from_y, to_y))<|MERGE_RESOLUTION|>--- conflicted
+++ resolved
@@ -3,11 +3,7 @@
 Stratego game.
 '''
 
-<<<<<<< HEAD
-from typing import Union, List, Optional, Tuple, Literal
-=======
 from typing import Union, List, Optional, Tuple, Literal, Callable
->>>>>>> 0c7ec16a
 import stratego.pieces as p
 
 
