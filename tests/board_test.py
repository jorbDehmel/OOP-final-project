'''
Tests the `Board` class for OOP Stratego.
'''

<<<<<<< HEAD
from typing import Literal
=======
from typing import Literal, List
>>>>>>> 0c7ec16a
import unittest
from stratego import board as b
from stratego import pieces as p


class TestBoard(unittest.TestCase):
    '''
    A test case for testing the stratego.board.Board class.
    '''

    def test_init(self) -> None:
        '''
        Tests __init__ and the singleton-ness of the Board
        class.
        '''

        board: b.Board = b.Board.get_instance()

        with self.assertRaises(ValueError):
            b.Board()

        _ = b.Board.get_instance()

        self.assertEqual(board.height, 10)
        self.assertEqual(board.width, 10)

<<<<<<< HEAD
=======
    def test_all_pieces(self) -> None:
        '''
        Tests the `all_pieces` method, which returns all the
        pieces which need to be set up for a given color.
        '''

        for color in ['RED', 'BLUE']:
            expected: List[p.Piece] = ([p.Bomb(color)] * 6
                                    + [p.Scout(color)] * 8
                                    + [p.Miner(color)] * 5
                                    + [p.Marshal(color),
                                        p.Spy(color),
                                        p.Flag(color),
                                        p.Troop(color, 9),
                                        p.Troop(color, 8),
                                        p.Troop(color, 8)]
                                    + [p.Troop(color, 7)] * 3
                                    + [p.Troop(color, 6),
                                        p.Troop(color, 5),
                                        p.Troop(color, 4)] * 4)

            observed: List[p.Piece] = b.Board.all_pieces(color)

            for i, item in enumerate(expected):
                self.assertEqual(item.color, observed[i].color)
                self.assertEqual(repr(item), repr(observed[i]))

    def test_fill(self) -> None:
        '''
        Tests the b.Board.fill() function, which fills a given
        rectangular range with pieces according to either a
        given piece or a function.
        '''

        board: b.Board = b.Board.get_instance()
        board.clear()

        board.fill((0, 0), (10, 10), b.LakeSquare())

        for y in range(10):
            for x in range(10):
                self.assertIsInstance(board.get(x, y), b.LakeSquare)

        board.fill((0, 0), (10, 10), lambda x, y: b.LakeSquare()
                                                  if x < 5 else None)

        for y in range(10):
            for x in range(5):
                self.assertIsInstance(board.get(x, y), b.LakeSquare)
            for x in range(5, 10):
                self.assertIsNone(board.get(x, y))

>>>>>>> 0c7ec16a
    def test_moves(self) -> None:
        '''
        Tests various moves on the board.
        '''

        board: b.Board = b.Board.get_instance()
<<<<<<< HEAD
=======
        board.clear()
>>>>>>> 0c7ec16a

        # Test populating
        board.set_piece(0, 0, p.Troop('RED', 5))

        with self.assertRaises(ValueError):
            board.set_piece(-1, 0, board.get(0, 0))

        with self.assertRaises(ValueError):
            board.set_piece(0, 100, board.get(0, 0))

        # Test getting
        self.assertIsNone(board.get(-1, 0))
        self.assertIsNone(board.get(0, 11))

        result: b.Square = board.get(0, 0)

        self.assertIsNotNone(result)
        self.assertIsInstance(result, p.Troop)
        self.assertEqual(result.color, 'RED')
        self.assertEqual(repr(result), '5')

        # Test movement
        board.set_piece(0, 1, p.Troop('BLUE', 4))
        board.move('RED', (0, 0), (0, 1))

        # Test move into empty space
        board.move('RED', (0, 1), (1, 1))

    def test_invalid_moves(self) -> None:
        '''
        Tests various invalid moves on the board.
        '''

        board: b.Board = b.Board.get_instance()
<<<<<<< HEAD
 
=======
        board.clear()

>>>>>>> 0c7ec16a
        board.set_piece(0, 1, p.Troop('BLUE', 3))

        with self.assertRaises(b.InvalidMoveError):
            board.move('RED', (0, 1), (0, 6))

        with self.assertRaises(b.InvalidMoveError):
            board.move('RED', (0, 2), (0, 2))

        with self.assertRaises(b.InvalidMoveError):
            board.move('RED', (-1, 0), (0, 0))

        with self.assertRaises(b.InvalidMoveError):
            board.move('RED', (11, 0), (0, 0))

        with self.assertRaises(b.InvalidMoveError):
            board.move('BLUE', (0, 1), (0, 15))

        with self.assertRaises(b.InvalidMoveError):
            board.move('BLUE', (0, 1), (0, 15))

        with self.assertRaises(b.InvalidMoveError):
            board.move('BLUE', (0, 1), (1, 2))

        with self.assertRaises(b.InvalidMoveError):
            board.move('BLUE', (0, 1), (0, 3))

        with self.assertRaises(b.InvalidMoveError):
            board.move('BLUE', (5, 5), (5, 6))

        # Assert that we cannot move a lake
        board.set_piece(0, 2, b.LakeSquare())
        self.assertIsInstance(board.get(0, 2), b.LakeSquare)
        with self.assertRaises(b.InvalidMoveError):
            board.move('BLUE', (0, 2), (0, 1))

        # We cannot move into lake
        with self.assertRaises(b.InvalidMoveError):
            board.move('BLUE', (0, 1), (0, 2))

<<<<<<< HEAD
=======
    def test_colors(self):
        '''
        Ensures that you cannot move pieces which are not yours.
        '''

        board: b.Board = b.Board.get_instance()
        board.clear()

        board.set_piece(0, 0, p.Scout('BLUE'))
        board.set_piece(0, 9, p.Scout('RED'))

        with self.assertRaises(b.InvalidMoveError):
            board.move('RED', (0, 0), (0, 9))

        with self.assertRaises(b.InvalidMoveError):
            board.move('BLUE', (0, 9), (0, 0))

>>>>>>> 0c7ec16a
    def test_scout_movement(self) -> None:
        '''
        Tests the scout movement
        '''

        board: b.Board = b.Board.get_instance()
<<<<<<< HEAD
=======
        board.clear()
>>>>>>> 0c7ec16a

        # Clear board
        for y in range(10):
            for x in range(10):
                board.set_piece(x, y, None)

        # Ensure non-scouts cannot move like them
        board.set_piece(0, 0, p.Troop('RED', 5))
        with self.assertRaises(b.InvalidMoveError):
            board.move('RED', (0, 0), (0, 9))
        with self.assertRaises(b.InvalidMoveError):
            board.move('RED', (0, 0), (9, 0))

        board.set_piece(0, 0, p.Scout('RED'))
        board.move('RED', (0, 0), (0, 9))
        board.move('RED', (0, 9), (0, 0))

        board.set_piece(0, 4, b.LakeSquare)
        board.set_piece(4, 0, b.LakeSquare)

        # Attempt to jump lakes
        with self.assertRaises(b.InvalidMoveError):
            board.move('RED', (0, 0), (0, 9))

        with self.assertRaises(b.InvalidMoveError):
            board.move('RED', (0, 0), (9, 0))

    def test_win_lose(self) -> None:
        '''
        Tests the win and lose conditions.
        '''

        board: b.Board = b.Board.get_instance()
<<<<<<< HEAD
=======
        board.clear()
>>>>>>> 0c7ec16a

        board.set_piece(0, 0, p.Flag('RED'))
        board.set_piece(0, 1, p.Troop('BLUE', 6))

        state: Literal['RED', 'BLUE', 'GOOD'] = board.move('BLUE', (0, 1), (0, 0))

        # Assert that blue has won
        self.assertEqual(state, 'BLUE')

        board.set_piece(0, 1, p.Troop('RED', 6))

        # Ensure you cannot take your own flag
        with self.assertRaises(b.InvalidMoveError):
            board.move('RED', (0, 1), (0, 0))<|MERGE_RESOLUTION|>--- conflicted
+++ resolved
@@ -2,11 +2,7 @@
 Tests the `Board` class for OOP Stratego.
 '''
 
-<<<<<<< HEAD
-from typing import Literal
-=======
 from typing import Literal, List
->>>>>>> 0c7ec16a
 import unittest
 from stratego import board as b
 from stratego import pieces as p
@@ -33,8 +29,6 @@
         self.assertEqual(board.height, 10)
         self.assertEqual(board.width, 10)
 
-<<<<<<< HEAD
-=======
     def test_all_pieces(self) -> None:
         '''
         Tests the `all_pieces` method, which returns all the
@@ -87,17 +81,13 @@
             for x in range(5, 10):
                 self.assertIsNone(board.get(x, y))
 
->>>>>>> 0c7ec16a
     def test_moves(self) -> None:
         '''
         Tests various moves on the board.
         '''
 
         board: b.Board = b.Board.get_instance()
-<<<<<<< HEAD
-=======
-        board.clear()
->>>>>>> 0c7ec16a
+        board.clear()
 
         # Test populating
         board.set_piece(0, 0, p.Troop('RED', 5))
@@ -132,12 +122,8 @@
         '''
 
         board: b.Board = b.Board.get_instance()
-<<<<<<< HEAD
- 
-=======
-        board.clear()
-
->>>>>>> 0c7ec16a
+        board.clear()
+
         board.set_piece(0, 1, p.Troop('BLUE', 3))
 
         with self.assertRaises(b.InvalidMoveError):
@@ -177,8 +163,6 @@
         with self.assertRaises(b.InvalidMoveError):
             board.move('BLUE', (0, 1), (0, 2))
 
-<<<<<<< HEAD
-=======
     def test_colors(self):
         '''
         Ensures that you cannot move pieces which are not yours.
@@ -196,17 +180,13 @@
         with self.assertRaises(b.InvalidMoveError):
             board.move('BLUE', (0, 9), (0, 0))
 
->>>>>>> 0c7ec16a
     def test_scout_movement(self) -> None:
         '''
         Tests the scout movement
         '''
 
         board: b.Board = b.Board.get_instance()
-<<<<<<< HEAD
-=======
-        board.clear()
->>>>>>> 0c7ec16a
+        board.clear()
 
         # Clear board
         for y in range(10):
@@ -240,10 +220,7 @@
         '''
 
         board: b.Board = b.Board.get_instance()
-<<<<<<< HEAD
-=======
-        board.clear()
->>>>>>> 0c7ec16a
+        board.clear()
 
         board.set_piece(0, 0, p.Flag('RED'))
         board.set_piece(0, 1, p.Troop('BLUE', 6))
