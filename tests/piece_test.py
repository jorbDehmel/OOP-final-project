<<<<<<< HEAD
'''
Tests the `Piece` classes for OOP Stratego.
'''

from typing import Optional, List, TypeAlias, Iterable
from unittest import TestCase
from stratego import pieces as p
from stratego import board as b

def base_all_pieces(color: str) -> Iterable[p.Piece]:
    yield p.Flag(color)
    yield p.Spy(color)
    yield p.Bomb(color)
    yield p.Scout(color)
    yield p.Miner(color)
    for i in range(4, 10):
        yield p.Troop(color, i)
    yield p.Marshal(color)

def all_pieces(color: str, *, but: set[p.Piece] = set())-> Iterable[p.Piece]:
    for piece in base_all_pieces(color):
        if piece not in but:
            yield piece

def all_movable_pieces(color: str, *, but: set[p.Piece] = set()) -> Iterable[p.Piece]:
    return all_pieces(color, but = {p.Flag(color), p.Bomb(color)} | but)

def assert_confront(lhs: p.Piece, rhs: p.Piece, expected: p.Piece):
    if not isinstance(lhs, p.Troop):
        return

    assert lhs.confront(rhs) is expected

class TestStrategoPiece(TestCase):
    '''
    A test case for stratego, inheriting from the
    unittest.TestCase class.
    '''

    def test_piece(self) -> None:
        '''
        Tests attributes of the piece class which are not
        otherwise covered.
        '''

        with self.assertRaises(ValueError):
            p.Piece('foobar')

        with self.assertRaises(TypeError):
            repr(p.Piece('RED'))

        with self.assertRaises(TypeError):
            p.Piece('RED').confront(p.Piece('BLUE'))

        self.assertEqual(p.Piece('RED').color, 'RED')
        self.assertEqual(p.Piece('BLUE').color, 'BLUE')

        for lhs_color in ["RED", "BLUE"]:
            for rhs_color in ["RED", "BLUE"]:
                pieces_lhs = list(all_pieces(lhs_color))
                pieces_rhs = list(all_pieces(rhs_color))
                for (i, lhs_piece) in enumerate(pieces_lhs):
                    for (j, rhs_piece) in enumerate(pieces_rhs):
                        expected = i == j and lhs_color == rhs_color
                        actual = lhs_piece == rhs_piece
                        self.assertEqual(expected, actual)
                        if actual:
                            self.assertEqual(hash(lhs_piece), hash(rhs_piece))

    def test_bomb(self) -> None:
        '''
        Test the bomb class for Stratego pieces. This should pass if
        and only if the interactions between bombs, regular pieces,
        and miners are correct.
        '''

        # Create a bomb
        bomb: p.Bomb = p.Bomb('RED')

        with self.assertRaises(TypeError):
            bomb.confront(p.Troop)

        with self.assertRaises(TypeError):
            bomb.confront(p.Troop)

        self.assertEqual(repr(bomb), 'B')

        # Simulate an interaction between a miner and a bomb
        miner: p.Miner = p.Miner('BLUE')
        result = miner.confront(bomb)
        assert result is miner

    def test_flag(self) -> None:
        '''
        Tests the flag piece for stratego. This should pass if and
        only if the interactions between all pieces are correct. A
        flag will be returned no matter what confronts it. However,
        a flag will never confront anything, since it cannot move.
        The player who confronts the opponent's flag wins.
        '''

        flag = p.Flag('RED')

        for movable in all_movable_pieces('BLUE'):
            assert movable.confront(flag) is flag

    def test_troop(self) -> None:
        '''
        Tests troops. All troops should both die when confronting themselves.
        Except for Bomb+Miner and Spy+Marshal, the one with the higher rank wins.
        '''

        red_pieces = list(all_pieces('RED'))
        blue_pieces = list(all_pieces('BLUE'))

        inverted_winners = {frozenset({p.Bomb, p.Miner}), frozenset({p.Spy, p.Marshal})}

        for red_piece in red_pieces:
            if type(red_piece) not in {p.Troop, p.Scout}:
                continue
            for blue_piece in blue_pieces:
                red_rank = red_piece.rank
                blue_rank = blue_piece.rank
                if {type(red_piece), type(blue_piece)} in inverted_winners:
                    continue
                if red_rank < blue_rank:
                    assert_confront(red_piece, blue_piece, blue_piece)
                    assert_confront(blue_piece, red_piece, blue_piece)
                elif red_rank > blue_rank:
                    assert_confront(red_piece, blue_piece, red_piece)
                    assert_confront(blue_piece, red_piece, red_piece)
                else: # red_rank == blue_rank
                    assert_confront(red_piece, blue_piece, None)
                    assert_confront(blue_piece, red_piece, None)


    def test_spy_marshal(self) -> None:
        # Create a flag and a regular troop
        flag: p.Flag = p.Flag('RED')
        troop: p.Troop = p.Troop('BLUE', 5)

        with self.assertRaises(TypeError):
            flag.confront(troop)

    def test_spy_and_marshal(self) -> None:
        '''
        Tests the spy piece for stratego. The spy should defeat
        a marshal when the spy attacks, but not when the marshal
        attacks.
        '''

        spy = p.Spy('RED')

        marshal = p.Marshal('BLUE')

        assert spy.confront(marshal) is spy
        assert marshal.confront(spy) is marshal

    def test_scout(self) -> None:
        '''
        Tests the scout piece for stratego. The scout piece is able
        to move any number of spaces, instead of just one.
        '''
        # Create a flag and a regular troop
        flag: p.Flag = p.Flag('RED')
        troop: p.Troop = p.Troop('BLUE', 5)

        with self.assertRaises(TypeError):
            flag.confront(troop)

    def test_spy_and_marshal(self) -> None:
        '''
        Tests the spy piece for stratego. The spy should defeat
        a marshal when the spy attacks, but not when the marshal
        attacks.
        '''

        s: p.Spy = p.Spy('RED')
        m: p.Marshal = p.Marshal('BLUE')

        self.assertEqual(s.confront(m), s)
        self.assertEqual(m.confront(s), m)

    def test_miner(self) -> None:
        '''
        Tests the miner piece for stratego. The miner is able to
        defuse bombs.
        '''

    def test_marshal(self) -> None:
        '''
        Tests the marshal piece for stratego. The marshal is the
        highest rank (10), but is killed by spies and bombs.
        '''
        miner: p.Miner = p.Miner('BLUE')
        bomb: p.Bomb = p.Bomb('RED')

        result: p.Piece = miner.confront(bomb)
        self.assertEqual(result, miner)

    def test_confrontation(self) -> None:
        '''
        Tests random confrontations between arbitrary pieces.
        '''

        # Options to permute over
        possible_types: List[TypeAlias] = [None, b.LakeSquare,
                                           p.Bomb, p.Flag, p.Marshal,
                                           p.Miner, p.Scout, p.Spy]
        possible_colors: List[str] = ['BLUE', 'RED']
        possible_troop_ranks: List[int] = [4, 5, 6, 7, 8, 9]

        all_pieces: List[b.Square] = []

        for color in possible_colors:

            for possible_type in possible_types:
                if possible_type is None:
                    all_pieces.append(None)

                elif possible_type is b.LakeSquare:
                    all_pieces.append(b.LakeSquare())

                else:
                    all_pieces.append(possible_type(color))

                    self.assertEqual(all_pieces[-1].color, color)

            for rank in possible_troop_ranks:
                all_pieces.append(p.Troop(color, rank))

        for attacker in all_pieces:

            if not isinstance(attacker, p.Troop):
                continue

            for defender in all_pieces:
                if defender is attacker:
                    continue

                result: Optional[p.Piece] = attacker.confront(defender)

                repr(attacker)
                repr(defender)
                repr(result)

                if defender is None:
                    self.assertEqual(result, attacker)

                elif isinstance(defender, p.Flag):
                    self.assertEqual(result, defender)

                elif (isinstance(defender, p.Bomb) and not
                      isinstance(attacker, p.Miner)):
                    self.assertEqual(result, defender)

                elif (isinstance(defender, p.Marshal) and
                      isinstance(attacker, p.Spy)):
                    self.assertEqual(result, attacker)

                elif isinstance(defender, p.Troop):
                    if attacker.rank > defender.rank:
                        self.assertEqual(result, attacker)

                    elif attacker.rank == defender.rank:
                        self.assertIsNone(result)

                    else:
                        self.assertEqual(result, defender)
=======
'''
Tests the `Piece` classes for OOP Stratego.
'''

from typing import Optional, List, Iterable, Literal
from unittest import TestCase
from stratego import pieces as p


def base_all_pieces(color: str) -> Iterable[p.Piece]:
    '''
    Generator yielding all the valid pieces.
    :param color: The color to use to create.
    :yields: An iterator of pieces to use.
    '''

    yield p.Flag(color)
    yield p.Spy(color)
    yield p.Bomb(color)
    yield p.Scout(color)
    yield p.Miner(color)
    for i in range(4, 10):
        yield p.Troop(color, i)
    yield p.Marshal(color)


def all_pieces(color: Literal['RED', 'BLUE'],
               but: Optional[set[p.Piece]] = None) -> Iterable[p.Piece]:
    '''
    Yields an iterable of pieces.
    :param color: RED or BLUE.
    :param but: Pieces to exclude.
    :yields: An iterator of the given pieces.
    '''

    if but is None:
        but = set()

    for piece in base_all_pieces(color):
        if piece not in but:
            yield piece


def all_movable_pieces(color: Literal['RED', 'BLUE'],
                       but: Optional[set[p.Piece]] = None
                       ) -> Iterable[p.Piece]:
    '''
    Yields a list of only movable pieces.
    :param color: RED or BLUE.
    :param but: Pieces to exclude.
    :yields: An iterable over the given pieces.
    '''

    if but is None:
        but = set()

    return all_pieces(color, but=({p.Flag(color), p.Bomb(color)} | but))


def assert_confront(lhs: p.Piece,
                    rhs: p.Piece,
                    expected: p.Piece) -> None:
    '''
    Asserts that lhs.confront(rhs) is expected.
    :param lhs: The attacker.
    :param rhs: The defender.
    :param expected: The expected victor.
    '''

    if not isinstance(lhs, p.Troop):
        return

    assert lhs.confront(rhs) is expected


def assert_confrontation_detailed(via: TestCase,
                                  attacker: p.Piece,
                                  defender: p.Piece) -> None:
    '''
    Assert that the correct result occurs given two
    pieces.
    '''

    result: Optional[p.Piece] = attacker.confront(defender)

    repr(attacker)
    repr(defender)
    repr(result)

    if defender is None:
        via.assertEqual(result, attacker)

    elif isinstance(defender, p.Flag):
        via.assertEqual(result, defender)

    elif (isinstance(defender, p.Bomb) and not
            isinstance(attacker, p.Miner)):
        via.assertEqual(result, defender)

    elif (isinstance(defender, p.Marshal) and
            isinstance(attacker, p.Spy)):
        via.assertEqual(result, attacker)

    elif isinstance(defender, p.Troop):
        if attacker.rank > defender.rank:
            via.assertEqual(result, attacker)

        elif attacker.rank == defender.rank:
            via.assertIsNone(result)

        else:
            via.assertEqual(result, defender)


class TestStrategoPiece(TestCase):
    '''
    A test case for stratego, inheriting from the
    unittest.TestCase class.
    '''

    def test_piece(self) -> None:
        '''
        Tests attributes of the piece class which are not
        otherwise covered.
        '''

        for lhs_color in ["RED", "BLUE"]:
            for rhs_color in ["RED", "BLUE"]:
                pieces_lhs = list(all_pieces(lhs_color))
                pieces_rhs = list(all_pieces(rhs_color))
                for (i, lhs_piece) in enumerate(pieces_lhs):
                    for (j, rhs_piece) in enumerate(pieces_rhs):
                        expected = i == j and lhs_color == rhs_color
                        actual = lhs_piece == rhs_piece
                        self.assertEqual(expected, actual)
                        if actual:
                            self.assertEqual(hash(lhs_piece), hash(rhs_piece))

    def test_bomb(self) -> None:
        '''
        Test the bomb class for Stratego pieces. This should pass if
        and only if the interactions between bombs, regular pieces,
        and miners are correct.
        '''

        # Create a bomb
        bomb: p.Bomb = p.Bomb('RED')
        troop: p.Troop = p.Troop('BLUE', 9)

        with self.assertRaises(TypeError):
            bomb.confront(troop)

        with self.assertRaises(TypeError):
            bomb.confront(troop)

        self.assertEqual(repr(bomb), 'B')

        # Simulate an interaction between a miner and a bomb
        miner: p.Miner = p.Miner('BLUE')
        result = miner.confront(bomb)
        assert result is miner

    def test_flag(self) -> None:
        '''
        Tests the flag piece for stratego. This should pass if and
        only if the interactions between all pieces are correct. A
        flag will be returned no matter what confronts it. However,
        a flag will never confront anything, since it cannot move.
        The player who confronts the opponent's flag wins.
        '''

        flag = p.Flag('RED')

        for movable in all_movable_pieces('BLUE'):
            assert movable.confront(flag) is flag

    def test_troop(self) -> None:
        '''
        Tests troops. All troops should both die when confronting themselves.
        Except for Bomb+Miner and Spy+Marshal, the one with the higher rank wins.
        '''

        red_pieces = list(all_pieces('RED'))
        blue_pieces = list(all_pieces('BLUE'))

        for red_piece in red_pieces:
            if type(red_piece) not in {p.Troop, p.Scout}:
                continue

            for blue_piece in blue_pieces:
                red_rank = red_piece.rank
                blue_rank = blue_piece.rank

                if red_rank < blue_rank:
                    assert_confront(red_piece, blue_piece, blue_piece)
                    assert_confront(blue_piece, red_piece, blue_piece)

                elif red_rank > blue_rank:
                    assert_confront(red_piece, blue_piece, red_piece)
                    assert_confront(blue_piece, red_piece, red_piece)

                else:  # red_rank == blue_rank
                    assert_confront(red_piece, blue_piece, None)
                    assert_confront(blue_piece, red_piece, None)

    def test_spy_and_marshal(self) -> None:
        '''
        Tests the spy piece for stratego. The spy should defeat
        a marshal when the spy attacks, but not when the marshal
        attacks.
        '''

        spy = p.Spy('RED')

        marshal = p.Marshal('BLUE')

        assert spy.confront(marshal) is spy
        assert marshal.confront(spy) is marshal

    def test_scout(self) -> None:
        '''
        Tests the scout piece for stratego. The scout piece is able
        to move any number of spaces, instead of just one.
        '''
        # Create a flag and a regular troop
        flag: p.Flag = p.Flag('RED')
        troop: p.Troop = p.Troop('BLUE', 5)

        with self.assertRaises(TypeError):
            flag.confront(troop)

    def test_miner(self) -> None:
        '''
        Tests the miner piece for stratego. The miner is able to
        defuse bombs.
        '''

    def test_marshal(self) -> None:
        '''
        Tests the marshal piece for stratego. The marshal is the
        highest rank (10), but is killed by spies and bombs.
        '''
        miner: p.Miner = p.Miner('BLUE')
        bomb: p.Bomb = p.Bomb('RED')

        result: p.Piece = miner.confront(bomb)
        self.assertEqual(result, miner)

    def test_confrontation(self) -> None:
        '''
        Tests random confrontations between arbitrary pieces.
        '''

        # Options to permute over
        possible_colors: List[Literal['BLUE', 'RED']] = ['BLUE', 'RED']

        for color in possible_colors:
            other_color: Literal['BLUE', 'RED'] = \
                'RED' if color == 'BLUE' else 'BLUE'

            for attacker in all_pieces(color):

                if not isinstance(attacker, p.Troop):
                    continue

                for defender in all_pieces(other_color):
                    assert_confrontation_detailed(self, attacker, defender)

                assert_confrontation_detailed(self, attacker, None)
>>>>>>> e893661b
<|MERGE_RESOLUTION|>--- conflicted
+++ resolved
@@ -1,14 +1,19 @@
-<<<<<<< HEAD
 '''
 Tests the `Piece` classes for OOP Stratego.
 '''
 
-from typing import Optional, List, TypeAlias, Iterable
+from typing import Optional, List, Iterable, Literal
 from unittest import TestCase
 from stratego import pieces as p
-from stratego import board as b
+
 
 def base_all_pieces(color: str) -> Iterable[p.Piece]:
+    '''
+    Generator yielding all the valid pieces.
+    :param color: The color to use to create.
+    :yields: An iterator of pieces to use.
+    '''
+
     yield p.Flag(color)
     yield p.Spy(color)
     yield p.Bomb(color)
@@ -18,20 +23,95 @@
         yield p.Troop(color, i)
     yield p.Marshal(color)
 
-def all_pieces(color: str, *, but: set[p.Piece] = set())-> Iterable[p.Piece]:
+
+def all_pieces(color: Literal['RED', 'BLUE'],
+               but: Optional[set[p.Piece]] = None) -> Iterable[p.Piece]:
+    '''
+    Yields an iterable of pieces.
+    :param color: RED or BLUE.
+    :param but: Pieces to exclude.
+    :yields: An iterator of the given pieces.
+    '''
+
+    if but is None:
+        but = set()
+
     for piece in base_all_pieces(color):
         if piece not in but:
             yield piece
 
-def all_movable_pieces(color: str, *, but: set[p.Piece] = set()) -> Iterable[p.Piece]:
-    return all_pieces(color, but = {p.Flag(color), p.Bomb(color)} | but)
-
-def assert_confront(lhs: p.Piece, rhs: p.Piece, expected: p.Piece):
+
+def all_movable_pieces(color: Literal['RED', 'BLUE'],
+                       but: Optional[set[p.Piece]] = None
+                       ) -> Iterable[p.Piece]:
+    '''
+    Yields a list of only movable pieces.
+    :param color: RED or BLUE.
+    :param but: Pieces to exclude.
+    :yields: An iterable over the given pieces.
+    '''
+
+    if but is None:
+        but = set()
+
+    return all_pieces(color, but=({p.Flag(color), p.Bomb(color)} | but))
+
+
+def assert_confront(lhs: p.Piece,
+                    rhs: p.Piece,
+                    expected: p.Piece) -> None:
+    '''
+    Asserts that lhs.confront(rhs) is expected.
+    :param lhs: The attacker.
+    :param rhs: The defender.
+    :param expected: The expected victor.
+    '''
+
     if not isinstance(lhs, p.Troop):
         return
 
     assert lhs.confront(rhs) is expected
 
+
+def assert_confrontation_detailed(via: TestCase,
+                                  attacker: p.Piece,
+                                  defender: p.Piece) -> None:
+    '''
+    Assert that the correct result occurs given two
+    pieces.
+    '''
+
+    result: Optional[p.Piece] = attacker.confront(defender)
+
+    repr(attacker)
+    repr(defender)
+    repr(result)
+
+    if defender is None:
+        via.assertEqual(result, attacker)
+
+    elif isinstance(defender, p.Flag):
+        via.assertEqual(result, defender)
+
+    elif (isinstance(defender, p.Bomb) and not
+            isinstance(attacker, p.Miner)):
+        via.assertEqual(result, defender)
+
+    elif (isinstance(defender, p.Marshal) and
+            isinstance(attacker, p.Spy)):
+        via.assertEqual(result, attacker)
+
+    elif isinstance(defender, p.Troop):
+        if attacker.rank > defender.rank:
+            via.assertEqual(result, attacker)
+
+        elif attacker.rank == defender.rank:
+            via.assertIsNone(result)
+
+        else:
+            via.assertEqual(result, defender)
+
+
 class TestStrategoPiece(TestCase):
     '''
     A test case for stratego, inheriting from the
@@ -43,18 +123,6 @@
         Tests attributes of the piece class which are not
         otherwise covered.
         '''
-
-        with self.assertRaises(ValueError):
-            p.Piece('foobar')
-
-        with self.assertRaises(TypeError):
-            repr(p.Piece('RED'))
-
-        with self.assertRaises(TypeError):
-            p.Piece('RED').confront(p.Piece('BLUE'))
-
-        self.assertEqual(p.Piece('RED').color, 'RED')
-        self.assertEqual(p.Piece('BLUE').color, 'BLUE')
 
         for lhs_color in ["RED", "BLUE"]:
             for rhs_color in ["RED", "BLUE"]:
@@ -77,6 +145,7 @@
 
         # Create a bomb
         bomb: p.Bomb = p.Bomb('RED')
+        troop: p.Troop = p.Troop('BLUE', 9)
 
         with self.assertRaises(TypeError):
             bomb.confront(p.Troop)
@@ -114,28 +183,45 @@
         red_pieces = list(all_pieces('RED'))
         blue_pieces = list(all_pieces('BLUE'))
 
-        inverted_winners = {frozenset({p.Bomb, p.Miner}), frozenset({p.Spy, p.Marshal})}
-
         for red_piece in red_pieces:
             if type(red_piece) not in {p.Troop, p.Scout}:
                 continue
+
             for blue_piece in blue_pieces:
                 red_rank = red_piece.rank
                 blue_rank = blue_piece.rank
-                if {type(red_piece), type(blue_piece)} in inverted_winners:
-                    continue
+
                 if red_rank < blue_rank:
                     assert_confront(red_piece, blue_piece, blue_piece)
                     assert_confront(blue_piece, red_piece, blue_piece)
+
                 elif red_rank > blue_rank:
                     assert_confront(red_piece, blue_piece, red_piece)
                     assert_confront(blue_piece, red_piece, red_piece)
-                else: # red_rank == blue_rank
+
+                else:  # red_rank == blue_rank
                     assert_confront(red_piece, blue_piece, None)
                     assert_confront(blue_piece, red_piece, None)
 
-
-    def test_spy_marshal(self) -> None:
+    def test_spy_and_marshal(self) -> None:
+        '''
+        Tests the spy piece for stratego. The spy should defeat
+        a marshal when the spy attacks, but not when the marshal
+        attacks.
+        '''
+
+        spy = p.Spy('RED')
+
+        marshal = p.Marshal('BLUE')
+
+        assert spy.confront(marshal) is spy
+        assert marshal.confront(spy) is marshal
+
+    def test_scout(self) -> None:
+        '''
+        Tests the scout piece for stratego. The scout piece is able
+        to move any number of spaces, instead of just one.
+        '''
         # Create a flag and a regular troop
         flag: p.Flag = p.Flag('RED')
         troop: p.Troop = p.Troop('BLUE', 5)
@@ -143,363 +229,6 @@
         with self.assertRaises(TypeError):
             flag.confront(troop)
 
-    def test_spy_and_marshal(self) -> None:
-        '''
-        Tests the spy piece for stratego. The spy should defeat
-        a marshal when the spy attacks, but not when the marshal
-        attacks.
-        '''
-
-        spy = p.Spy('RED')
-
-        marshal = p.Marshal('BLUE')
-
-        assert spy.confront(marshal) is spy
-        assert marshal.confront(spy) is marshal
-
-    def test_scout(self) -> None:
-        '''
-        Tests the scout piece for stratego. The scout piece is able
-        to move any number of spaces, instead of just one.
-        '''
-        # Create a flag and a regular troop
-        flag: p.Flag = p.Flag('RED')
-        troop: p.Troop = p.Troop('BLUE', 5)
-
-        with self.assertRaises(TypeError):
-            flag.confront(troop)
-
-    def test_spy_and_marshal(self) -> None:
-        '''
-        Tests the spy piece for stratego. The spy should defeat
-        a marshal when the spy attacks, but not when the marshal
-        attacks.
-        '''
-
-        s: p.Spy = p.Spy('RED')
-        m: p.Marshal = p.Marshal('BLUE')
-
-        self.assertEqual(s.confront(m), s)
-        self.assertEqual(m.confront(s), m)
-
-    def test_miner(self) -> None:
-        '''
-        Tests the miner piece for stratego. The miner is able to
-        defuse bombs.
-        '''
-
-    def test_marshal(self) -> None:
-        '''
-        Tests the marshal piece for stratego. The marshal is the
-        highest rank (10), but is killed by spies and bombs.
-        '''
-        miner: p.Miner = p.Miner('BLUE')
-        bomb: p.Bomb = p.Bomb('RED')
-
-        result: p.Piece = miner.confront(bomb)
-        self.assertEqual(result, miner)
-
-    def test_confrontation(self) -> None:
-        '''
-        Tests random confrontations between arbitrary pieces.
-        '''
-
-        # Options to permute over
-        possible_types: List[TypeAlias] = [None, b.LakeSquare,
-                                           p.Bomb, p.Flag, p.Marshal,
-                                           p.Miner, p.Scout, p.Spy]
-        possible_colors: List[str] = ['BLUE', 'RED']
-        possible_troop_ranks: List[int] = [4, 5, 6, 7, 8, 9]
-
-        all_pieces: List[b.Square] = []
-
-        for color in possible_colors:
-
-            for possible_type in possible_types:
-                if possible_type is None:
-                    all_pieces.append(None)
-
-                elif possible_type is b.LakeSquare:
-                    all_pieces.append(b.LakeSquare())
-
-                else:
-                    all_pieces.append(possible_type(color))
-
-                    self.assertEqual(all_pieces[-1].color, color)
-
-            for rank in possible_troop_ranks:
-                all_pieces.append(p.Troop(color, rank))
-
-        for attacker in all_pieces:
-
-            if not isinstance(attacker, p.Troop):
-                continue
-
-            for defender in all_pieces:
-                if defender is attacker:
-                    continue
-
-                result: Optional[p.Piece] = attacker.confront(defender)
-
-                repr(attacker)
-                repr(defender)
-                repr(result)
-
-                if defender is None:
-                    self.assertEqual(result, attacker)
-
-                elif isinstance(defender, p.Flag):
-                    self.assertEqual(result, defender)
-
-                elif (isinstance(defender, p.Bomb) and not
-                      isinstance(attacker, p.Miner)):
-                    self.assertEqual(result, defender)
-
-                elif (isinstance(defender, p.Marshal) and
-                      isinstance(attacker, p.Spy)):
-                    self.assertEqual(result, attacker)
-
-                elif isinstance(defender, p.Troop):
-                    if attacker.rank > defender.rank:
-                        self.assertEqual(result, attacker)
-
-                    elif attacker.rank == defender.rank:
-                        self.assertIsNone(result)
-
-                    else:
-                        self.assertEqual(result, defender)
-=======
-'''
-Tests the `Piece` classes for OOP Stratego.
-'''
-
-from typing import Optional, List, Iterable, Literal
-from unittest import TestCase
-from stratego import pieces as p
-
-
-def base_all_pieces(color: str) -> Iterable[p.Piece]:
-    '''
-    Generator yielding all the valid pieces.
-    :param color: The color to use to create.
-    :yields: An iterator of pieces to use.
-    '''
-
-    yield p.Flag(color)
-    yield p.Spy(color)
-    yield p.Bomb(color)
-    yield p.Scout(color)
-    yield p.Miner(color)
-    for i in range(4, 10):
-        yield p.Troop(color, i)
-    yield p.Marshal(color)
-
-
-def all_pieces(color: Literal['RED', 'BLUE'],
-               but: Optional[set[p.Piece]] = None) -> Iterable[p.Piece]:
-    '''
-    Yields an iterable of pieces.
-    :param color: RED or BLUE.
-    :param but: Pieces to exclude.
-    :yields: An iterator of the given pieces.
-    '''
-
-    if but is None:
-        but = set()
-
-    for piece in base_all_pieces(color):
-        if piece not in but:
-            yield piece
-
-
-def all_movable_pieces(color: Literal['RED', 'BLUE'],
-                       but: Optional[set[p.Piece]] = None
-                       ) -> Iterable[p.Piece]:
-    '''
-    Yields a list of only movable pieces.
-    :param color: RED or BLUE.
-    :param but: Pieces to exclude.
-    :yields: An iterable over the given pieces.
-    '''
-
-    if but is None:
-        but = set()
-
-    return all_pieces(color, but=({p.Flag(color), p.Bomb(color)} | but))
-
-
-def assert_confront(lhs: p.Piece,
-                    rhs: p.Piece,
-                    expected: p.Piece) -> None:
-    '''
-    Asserts that lhs.confront(rhs) is expected.
-    :param lhs: The attacker.
-    :param rhs: The defender.
-    :param expected: The expected victor.
-    '''
-
-    if not isinstance(lhs, p.Troop):
-        return
-
-    assert lhs.confront(rhs) is expected
-
-
-def assert_confrontation_detailed(via: TestCase,
-                                  attacker: p.Piece,
-                                  defender: p.Piece) -> None:
-    '''
-    Assert that the correct result occurs given two
-    pieces.
-    '''
-
-    result: Optional[p.Piece] = attacker.confront(defender)
-
-    repr(attacker)
-    repr(defender)
-    repr(result)
-
-    if defender is None:
-        via.assertEqual(result, attacker)
-
-    elif isinstance(defender, p.Flag):
-        via.assertEqual(result, defender)
-
-    elif (isinstance(defender, p.Bomb) and not
-            isinstance(attacker, p.Miner)):
-        via.assertEqual(result, defender)
-
-    elif (isinstance(defender, p.Marshal) and
-            isinstance(attacker, p.Spy)):
-        via.assertEqual(result, attacker)
-
-    elif isinstance(defender, p.Troop):
-        if attacker.rank > defender.rank:
-            via.assertEqual(result, attacker)
-
-        elif attacker.rank == defender.rank:
-            via.assertIsNone(result)
-
-        else:
-            via.assertEqual(result, defender)
-
-
-class TestStrategoPiece(TestCase):
-    '''
-    A test case for stratego, inheriting from the
-    unittest.TestCase class.
-    '''
-
-    def test_piece(self) -> None:
-        '''
-        Tests attributes of the piece class which are not
-        otherwise covered.
-        '''
-
-        for lhs_color in ["RED", "BLUE"]:
-            for rhs_color in ["RED", "BLUE"]:
-                pieces_lhs = list(all_pieces(lhs_color))
-                pieces_rhs = list(all_pieces(rhs_color))
-                for (i, lhs_piece) in enumerate(pieces_lhs):
-                    for (j, rhs_piece) in enumerate(pieces_rhs):
-                        expected = i == j and lhs_color == rhs_color
-                        actual = lhs_piece == rhs_piece
-                        self.assertEqual(expected, actual)
-                        if actual:
-                            self.assertEqual(hash(lhs_piece), hash(rhs_piece))
-
-    def test_bomb(self) -> None:
-        '''
-        Test the bomb class for Stratego pieces. This should pass if
-        and only if the interactions between bombs, regular pieces,
-        and miners are correct.
-        '''
-
-        # Create a bomb
-        bomb: p.Bomb = p.Bomb('RED')
-        troop: p.Troop = p.Troop('BLUE', 9)
-
-        with self.assertRaises(TypeError):
-            bomb.confront(troop)
-
-        with self.assertRaises(TypeError):
-            bomb.confront(troop)
-
-        self.assertEqual(repr(bomb), 'B')
-
-        # Simulate an interaction between a miner and a bomb
-        miner: p.Miner = p.Miner('BLUE')
-        result = miner.confront(bomb)
-        assert result is miner
-
-    def test_flag(self) -> None:
-        '''
-        Tests the flag piece for stratego. This should pass if and
-        only if the interactions between all pieces are correct. A
-        flag will be returned no matter what confronts it. However,
-        a flag will never confront anything, since it cannot move.
-        The player who confronts the opponent's flag wins.
-        '''
-
-        flag = p.Flag('RED')
-
-        for movable in all_movable_pieces('BLUE'):
-            assert movable.confront(flag) is flag
-
-    def test_troop(self) -> None:
-        '''
-        Tests troops. All troops should both die when confronting themselves.
-        Except for Bomb+Miner and Spy+Marshal, the one with the higher rank wins.
-        '''
-
-        red_pieces = list(all_pieces('RED'))
-        blue_pieces = list(all_pieces('BLUE'))
-
-        for red_piece in red_pieces:
-            if type(red_piece) not in {p.Troop, p.Scout}:
-                continue
-
-            for blue_piece in blue_pieces:
-                red_rank = red_piece.rank
-                blue_rank = blue_piece.rank
-
-                if red_rank < blue_rank:
-                    assert_confront(red_piece, blue_piece, blue_piece)
-                    assert_confront(blue_piece, red_piece, blue_piece)
-
-                elif red_rank > blue_rank:
-                    assert_confront(red_piece, blue_piece, red_piece)
-                    assert_confront(blue_piece, red_piece, red_piece)
-
-                else:  # red_rank == blue_rank
-                    assert_confront(red_piece, blue_piece, None)
-                    assert_confront(blue_piece, red_piece, None)
-
-    def test_spy_and_marshal(self) -> None:
-        '''
-        Tests the spy piece for stratego. The spy should defeat
-        a marshal when the spy attacks, but not when the marshal
-        attacks.
-        '''
-
-        spy = p.Spy('RED')
-
-        marshal = p.Marshal('BLUE')
-
-        assert spy.confront(marshal) is spy
-        assert marshal.confront(spy) is marshal
-
-    def test_scout(self) -> None:
-        '''
-        Tests the scout piece for stratego. The scout piece is able
-        to move any number of spaces, instead of just one.
-        '''
-        # Create a flag and a regular troop
-        flag: p.Flag = p.Flag('RED')
-        troop: p.Troop = p.Troop('BLUE', 5)
-
-        with self.assertRaises(TypeError):
-            flag.confront(troop)
-
     def test_miner(self) -> None:
         '''
         Tests the miner piece for stratego. The miner is able to
@@ -537,5 +266,4 @@
                 for defender in all_pieces(other_color):
                     assert_confrontation_detailed(self, attacker, defender)
 
-                assert_confrontation_detailed(self, attacker, None)
->>>>>>> e893661b
+                assert_confrontation_detailed(self, attacker, None)